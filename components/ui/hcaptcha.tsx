--- conflicted
+++ resolved
@@ -83,19 +83,10 @@
         widgetIdRef.current = window.hcaptcha.render(containerRef.current, {
           sitekey: key,
           theme,
-<<<<<<< HEAD
-          callback: (token: string) => onVerify(token),
-          'error-callback': () => onError && onError(),
-          'expired-callback': () => onError && onError('expired'),
-          // Professional styling options
-          size: 'normal',
-          tabindex: 0
-=======
           size,
           callback: handleVerify,
           'error-callback': handleError,
           'expired-callback': handleExpire
->>>>>>> 91f165b2
         })
         setStatus('ready')
       } catch (e) {
@@ -133,33 +124,6 @@
   }, [key, theme, size])
 
   return (
-<<<<<<< HEAD
-    <div className="captcha-container">
-      <div 
-        ref={containerRef} 
-        className="hcaptcha-widget"
-        style={{
-          borderRadius: '8px',
-          overflow: 'hidden',
-          boxShadow: '0 2px 8px rgba(0, 0, 0, 0.1)',
-          backgroundColor: '#ffffff'
-        }}
-      />
-      <style jsx>{`
-        .captcha-container {
-          display: flex;
-          justify-content: center;
-          margin: 16px 0;
-        }
-        .hcaptcha-widget iframe {
-          border-radius: 8px !important;
-        }
-        .hcaptcha-widget :global(.h-captcha) {
-          border-radius: 8px !important;
-          overflow: hidden !important;
-        }
-      `}</style>
-=======
     <div className="space-y-2">
       {/* Optional Label */}
       {showLabel && (
@@ -215,7 +179,6 @@
           Please complete the verification to continue
         </p>
       )}
->>>>>>> 91f165b2
     </div>
   )
 }
