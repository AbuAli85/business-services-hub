--- conflicted
+++ resolved
@@ -538,14 +538,10 @@
     console.log('🔍 API: Supabase response:', { data: booking, error: fetchError })
 
     if (fetchError || !booking) {
-<<<<<<< HEAD
       console.error('❌ API: Failed to fetch booking:', fetchError)
-      return NextResponse.json({ error: 'Booking not found' }, { status: 404 })
-=======
       const response = NextResponse.json({ error: 'Booking not found' }, { status: 404 })
       Object.entries(corsHeaders).forEach(([key, value]) => response.headers.set(key, value))
       return response
->>>>>>> 778ac14e
     }
 
     console.log('✅ API: Booking found:', booking)
